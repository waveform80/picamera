--- conflicted
+++ resolved
@@ -721,8 +721,8 @@
                 elif (seconds is not None) and (last - frame.timestamp >= seconds):
                     break
                 prev = frame.timestamp
-
-<<<<<<< HEAD
+        return (pos, first, last)
+
     def _find_frames(self, frames, first_frame):
         pos = None
         for count, frame in enumerate(reversed(self.frames)):
@@ -736,9 +736,6 @@
         for frame in self.frames:
             if first_frame in (None, frame.frame_type):
                 return frame.position
-=======
-        return (pos, first, last)
->>>>>>> 70419413
 
     def copy_to(
             self, output, size=None, seconds=None, frames=None,
@@ -788,13 +785,10 @@
                     end_ts = None
                     if size is not None:
                         pos = self._find_size(size, first_frame)
-<<<<<<< HEAD
                     elif seconds is not None:
                         pos = self._find_seconds(seconds, first_frame)
                     elif frames is not None:
                         pos = self._find_frames(frames, first_frame)
-=======
->>>>>>> 70419413
                     else:
                         (pos, start_ts, end_ts) = self._find_seconds(seconds, first_frame)
                     # Copy chunks efficiently from the position found
